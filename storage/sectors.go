package storage

import (
	"context"
<<<<<<< HEAD
=======
	"fmt"
	"io"
	"math"

	sectorbuilder "github.com/filecoin-project/go-sectorbuilder"
>>>>>>> a896b300
	xerrors "golang.org/x/xerrors"
	"io"

	"github.com/filecoin-project/lotus/lib/padreader"
)

func (m *Miner) AllocatePiece(size uint64) (sectorID uint64, offset uint64, err error) {
	if padreader.PaddedSize(size) != size {
		return 0, 0, xerrors.Errorf("cannot allocate unpadded piece")
	}

	sid, err := m.sb.AcquireSectorId() // TODO: Put more than one thing in a sector
	if err != nil {
		return 0, 0, xerrors.Errorf("acquiring sector ID: %w", err)
	}

	// offset hard-coded to 0 since we only put one thing in a sector for now
	return sid, 0, nil
}

func (m *Miner) SealPiece(ctx context.Context, size uint64, r io.Reader, sectorID uint64, dealID uint64) error {
	log.Infof("Seal piece for deal %d", dealID)

	ppi, err := m.sb.AddPiece(size, sectorID, r, []uint64{})
	if err != nil {
		return xerrors.Errorf("adding piece to sector: %w", err)
	}

	return m.newSector(ctx, sectorID, dealID, ppi)
}

func (m *Miner) newSector(ctx context.Context, sid uint64, dealID uint64, ppi sectorbuilder.PublicPieceInfo) error {
	return m.sectors.Send(sid, SectorStart{
		id: sid,
		pieces: []Piece{
			{
				DealID: dealID,

				Size:  ppi.Size,
				CommP: ppi.CommP[:],
			},
		},
	})
}<|MERGE_RESOLUTION|>--- conflicted
+++ resolved
@@ -2,16 +2,9 @@
 
 import (
 	"context"
-<<<<<<< HEAD
-=======
-	"fmt"
 	"io"
-	"math"
 
-	sectorbuilder "github.com/filecoin-project/go-sectorbuilder"
->>>>>>> a896b300
 	xerrors "golang.org/x/xerrors"
-	"io"
 
 	"github.com/filecoin-project/lotus/lib/padreader"
 )
