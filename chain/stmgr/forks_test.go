--- conflicted
+++ resolved
@@ -28,11 +28,7 @@
 	_ "github.com/filecoin-project/lotus/lib/sigs/secp"
 
 	"github.com/ipfs/go-cid"
-<<<<<<< HEAD
 	ipldcbor "github.com/ipfs/go-ipld-cbor"
-=======
-	cbor "github.com/ipfs/go-ipld-cbor"
->>>>>>> 4b61f175
 	logging "github.com/ipfs/go-log"
 	cbg "github.com/whyrusleeping/cbor-gen"
 )
@@ -133,13 +129,8 @@
 		t.Fatal(err)
 	}
 
-<<<<<<< HEAD
-	stmgr.ForksAtHeight[testForkHeight] = func(ctx context.Context, sm *StateManager, st types.StateTree, ts *types.TipSet) error {
+	stmgr.ForksAtHeight[testForkHeight] = func(ctx context.Context, sm *StateManager, cb ExecCallback, root cid.Cid, ts *types.TipSet) (cid.Cid, error) {
 		cst := ipldcbor.NewCborStore(sm.ChainStore().Blockstore())
-=======
-	stmgr.ForksAtHeight[testForkHeight] = func(ctx context.Context, sm *StateManager, cb ExecCallback, root cid.Cid, ts *types.TipSet) (cid.Cid, error) {
-		cst := cbor.NewCborStore(sm.ChainStore().Blockstore())
->>>>>>> 4b61f175
 
 		st, err := sm.StateTree(root)
 		if err != nil {
