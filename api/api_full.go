--- conflicted
+++ resolved
@@ -388,7 +388,6 @@
 }
 
 type BlockTemplate struct {
-<<<<<<< HEAD
 	Miner            address.Address
 	Parents          types.TipSetKey
 	Ticket           *types.Ticket
@@ -398,19 +397,9 @@
 	Epoch            abi.ChainEpoch
 	Timestamp        uint64
 	WinningPoStProof []abi.PoStProof
-=======
-	Miner        address.Address
-	Parents      types.TipSetKey
-	Ticket       *types.Ticket
-	Eproof       *types.ElectionProof
-	BeaconValues []types.BeaconEntry
-	Messages     []*types.SignedMessage
-	Epoch        abi.ChainEpoch
-	Timestamp    uint64
 }
 
 type CommPRet struct {
 	Root cid.Cid
 	Size abi.UnpaddedPieceSize
->>>>>>> ebc2895d
 }